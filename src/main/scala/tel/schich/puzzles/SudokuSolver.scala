package tel.schich.puzzles

import java.lang.Long.bitCount

import scala.annotation.tailrec
import scala.collection.immutable.Set
import scala.io.Source

trait BitMasked[T] {
    def mask(t: T): Long
}

object SudokuSolver {

    implicit object BitMaskedFieldType extends BitMasked[FieldType] {
        override def mask(t: FieldType): Long = t.mask
    }

    type IndexGroup = Seq[Int]

    private def loadPuzzle(path: String) = {
        Loader.loadPuzzle(Source.fromFile(path)) match {
            case Right(puzzle) => puzzle
            case Left(error) => throw new Exception(error)
        }
    }

    private def loadGroups(path: String) = {
        Loader.loadGroups(Source.fromFile(path))
    }

    def main(args: Array[String]): Unit = {

        val (puzzle, reference, groups) = args match {
            case Array(puzzlePath, "none", groupPaths @ _*) =>
                (loadPuzzle(puzzlePath), None, groupPaths.flatMap(loadGroups))

<<<<<<< HEAD
        val puzzles = Seq(/*"easy", */"very-hard1"/*, "very-hard2"*/)
            .map { s =>
                val input = Loader.loadPuzzle(Source.fromFile(s"$basePath/sudokus/$s.txt")) match {
                    case Right(puzzle) => puzzle
                    case Left(error) => throw new Exception(error)
                }
                val reference = Loader.loadPuzzle(Source.fromFile(s"$basePath/sudokus/solutions/$s.txt")) match {
                    case Right(solution) => solution
                    case Left(error) => throw new Exception(error)
                }
                (input, reference)
            }
=======
            case Array(puzzlePath, referencePath, groupPaths @ _*) =>
                (loadPuzzle(puzzlePath), Some(loadPuzzle(referencePath)), groupPaths.flatMap(loadGroups))
        }
>>>>>>> 88f08173


<<<<<<< HEAD
        for ((puzzle, reference) <- puzzles) {
            if (sys.env.contains("PROFILE")) {
                for (_ <- 1 to 1000) {
                    solve(/*scala.util.Random.shuffle(*/puzzle.field/*)*/, puzzle.domain, puzzle.undefined, groups)
                }
            }

            println("Input:")
            printConcreteState(puzzle.width, puzzle.field, puzzle.undefined)

            val start = System.nanoTime()
            val solution_? = solve(puzzle.field, puzzle.domain, puzzle.undefined, groups)
            val delta = System.nanoTime() - start
            println(s"The solver took ${delta / 1000}µs!")
            solution_? match {
                case Right(solution) =>
                    println("Result:")
                    printConcreteState(puzzle.width, solution, puzzle.undefined)
                    if (solution == reference.field) {
=======
        for (_ <- 1 to sys.env.getOrElse("PROFILE", "0").toInt) {
            solve(/*scala.util.Random.shuffle(*/puzzle.field/*)*/, puzzle.domain, puzzle.undefined, groups)
        }

        println("Input:")
        printConcreteState(puzzle.width, puzzle.field, puzzle.undefined)

        val start = System.currentTimeMillis()
        val solution_? = solve(puzzle.field, puzzle.domain, puzzle.undefined, groups)
        val delta = System.currentTimeMillis() - start
        println(s"The solver took ${delta}ms!")
        solution_? match {
            case Right(solution) =>
                println("Result:")
                printConcreteState(puzzle.width, solution, puzzle.undefined)
                reference.foreach { ref =>
                    if (solution == ref.field) {
>>>>>>> 88f08173
                        println(s"Matches reference!")
                    } else {
                        println("Reference:")
                        printConcreteState(ref.width, ref.field, ref.undefined)
                    }
                }
            case Left(reason) =>
                println(s"No solution found: $reason")
        }

    }

    def solve[T](field: IndexedSeq[T], domain: Set[T], undefined: T, groups: Seq[IndexGroup])(implicit ordering: Ordering[T], masked: BitMasked[T]): Either[String, Seq[T]] = {

        if (field.filter(_ != undefined).exists(!domain.contains(_))) Left("Field contains values which are not in the domain, unsolvable!")
        else {

            val groupLookup = groups.foldLeft(Map.empty[Int, List[Int]]) { (lookup, group) =>
                group.foldLeft(lookup) { (lookup, index) =>
                    val cur = lookup.getOrElse(index, Nil)

                    lookup + (index -> (cur ++ group.filter(_ != index)))
                }.mapValues(_.distinct)
            }

            println("Symbol mapping:")
            val bitStrings = domain.map(s => (s.toString, masked.mask(s).toBinaryString)).toMap
            val longest = bitStrings.values.map(_.length).max
            for ((s, mask) <- bitStrings) {
                println(s"$s -> ${mask.reverse.padTo(longest, '0').reverse}")
            }


            val unconstrained = domain.map(masked.mask).reduce(_ | _)
            val initialField = field.map {
                case `undefined` => unconstrained
                case v => masked.mask(v)
            }
            val symbolReverseLookup = domain.map(s => (masked.mask(s), s)).toMap

            val reducedField = reduceSearchSpace(initialField, groupLookup)
//            printSolverState(reducedField)

            val solution =
                if (reducedField.contains(0L)) Left("At least one field as been eliminated during constraint satisfaction.") // the puzzle is not solvable with the given constraints
                else if (reducedField.exists(bitCount(_) > 1)) searchSolution(reducedField, symbolReverseLookup.keySet.toList, groupLookup).toRight("No solution found.") // the the search space has been reduced
                else Right(reducedField) // easy puzzle will be reduced the to solution

            solution.map(_.map(symbolReverseLookup))
        }
    }

    def resolveIndexGroup(field: IndexedSeq[Long], group: List[Int]): List[Long] =
        group.map(field)

    def resolveIndexGroups(field: IndexedSeq[Long], indexGroupLookup: Map[Int, List[Int]]): Map[Int, List[Long]] =
        indexGroupLookup.mapValues(resolveIndexGroup(field, _: List[Int]))

    @tailrec
    def reduceSearchSpace[T](field: IndexedSeq[Long], groups: Map[Int, List[Int]]): IndexedSeq[Long] = {
        val domainGroups = resolveIndexGroups(field, groups)
        val nextField = field.indices.zip(field).map {
            case (_, cellDomain) if bitCount(cellDomain) <= 1 => cellDomain
            case (i, cellDomain) => solveField(cellDomain, domainGroups(i))
        }

        if (field.equals(nextField)) nextField
        else reduceSearchSpace(nextField, groups)
    }

    @tailrec
    def solveField(value: Long, groups: Seq[Long]): Long = {
        if (groups.isEmpty) value
        else {
            if (bitCount(groups.head) == 1) solveField(value & ~groups.head, groups.tail)
            else solveField(value, groups.tail)
        }
    }

    def searchSolution[T](initialField: IndexedSeq[Long], domain: List[Long], groups: Map[Int, List[Int]]): Option[Seq[Long]] = {
        def nextUnsolvedField(field: IndexedSeq[Long], from: Int): Int =
            field.indexWhere(bitCount(_) > 1, from)

        def search(currentField: IndexedSeq[Long], offset: Int): Option[Seq[Long]] = {
//            println(s"search: $offset, ${currentField(offset).toSeq.sorted}")
//            println("###############")
//            printSolverState(currentField)
//            println("###############")
//            Thread.sleep(1000)
            val next = nextUnsolvedField(currentField, offset)
            if (next == -1) Some(currentField)
            else iterateOptions(currentField, next, currentField(next), resolveIndexGroups(currentField, groups))
        }

        def isValid(value: Long, groups: Seq[Long]): Boolean =
            solveField(value, groups) == value

        @tailrec
        def iterateOptions(currentField: IndexedSeq[Long], index: Int, options: Long, domainGroups: Map[Int, Seq[Long]]): Option[Seq[Long]] = {
            println(s"options: ${options.toBinaryString.reverse.padTo(9, '0').reverse}")
            if (options != 0L) {
                val option = domain.dropWhile(m => (m & options) == 0L).head
                val rest = options & ~option
                if (isValid(option, domainGroups(index))) {
                    search(currentField.updated(index, option), index) match {
                        case None => iterateOptions(currentField, index, rest, domainGroups)
                        case r => r
                    }
                } else iterateOptions(currentField, index, rest, domainGroups)
            } else None
        }

        search(initialField, 0)
    }

    def printConcreteState[T](width: Int, sudoku: Seq[T], undef: T): Unit = {
        val rows = sudoku.grouped(width)
        val squareSize = math.sqrt(width).toInt
        println(rows.map(_.grouped(squareSize).map(_.mkString(" ").replace(undef.toString, " ")).mkString(" | ")).grouped(squareSize).map(_.mkString("\n")).mkString(s"\n${"―" * (width * 2 + squareSize)}\n"))
    }

    def printSolverState[T](field: Seq[Set[T]])(implicit ordering: Ordering[T]): Unit = {
        val strings = field.map {
            case d if d.size == 1 => d.head.toString
            case d if d.isEmpty => "X"
            case d => s"[${d.toSeq.sorted.mkString(", ")}]"
        }
        val maxLen = strings.map(_.length).max
        print(strings.map(_.padTo(maxLen, ' ')).grouped(9).map { line =>
            line.mkString("  ")
        }.mkString("", "\n", "\n"))
    }
}<|MERGE_RESOLUTION|>--- conflicted
+++ resolved
@@ -35,47 +35,11 @@
             case Array(puzzlePath, "none", groupPaths @ _*) =>
                 (loadPuzzle(puzzlePath), None, groupPaths.flatMap(loadGroups))
 
-<<<<<<< HEAD
-        val puzzles = Seq(/*"easy", */"very-hard1"/*, "very-hard2"*/)
-            .map { s =>
-                val input = Loader.loadPuzzle(Source.fromFile(s"$basePath/sudokus/$s.txt")) match {
-                    case Right(puzzle) => puzzle
-                    case Left(error) => throw new Exception(error)
-                }
-                val reference = Loader.loadPuzzle(Source.fromFile(s"$basePath/sudokus/solutions/$s.txt")) match {
-                    case Right(solution) => solution
-                    case Left(error) => throw new Exception(error)
-                }
-                (input, reference)
-            }
-=======
             case Array(puzzlePath, referencePath, groupPaths @ _*) =>
                 (loadPuzzle(puzzlePath), Some(loadPuzzle(referencePath)), groupPaths.flatMap(loadGroups))
         }
->>>>>>> 88f08173
 
 
-<<<<<<< HEAD
-        for ((puzzle, reference) <- puzzles) {
-            if (sys.env.contains("PROFILE")) {
-                for (_ <- 1 to 1000) {
-                    solve(/*scala.util.Random.shuffle(*/puzzle.field/*)*/, puzzle.domain, puzzle.undefined, groups)
-                }
-            }
-
-            println("Input:")
-            printConcreteState(puzzle.width, puzzle.field, puzzle.undefined)
-
-            val start = System.nanoTime()
-            val solution_? = solve(puzzle.field, puzzle.domain, puzzle.undefined, groups)
-            val delta = System.nanoTime() - start
-            println(s"The solver took ${delta / 1000}µs!")
-            solution_? match {
-                case Right(solution) =>
-                    println("Result:")
-                    printConcreteState(puzzle.width, solution, puzzle.undefined)
-                    if (solution == reference.field) {
-=======
         for (_ <- 1 to sys.env.getOrElse("PROFILE", "0").toInt) {
             solve(/*scala.util.Random.shuffle(*/puzzle.field/*)*/, puzzle.domain, puzzle.undefined, groups)
         }
@@ -93,7 +57,6 @@
                 printConcreteState(puzzle.width, solution, puzzle.undefined)
                 reference.foreach { ref =>
                     if (solution == ref.field) {
->>>>>>> 88f08173
                         println(s"Matches reference!")
                     } else {
                         println("Reference:")
